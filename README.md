# Flying Car - Backyard Flyer Project
This project is intended to walk you through the first steps of taking control autonomously flying a drone. You will be using a simulation of a quadcopter developed in Unity. After completing this assigment, you will be fimiliar with passing commands and receiving incoming data from the drone. You will also set up a state machine using event-driven programming.

The python code you write is similar to how the drone would be controlled from a ground station computer or an onboard companion computer. Since communication with the drone is done using Mavlink, you will be able to use your code to control an PX4 quadcopter with very little modifications!

## Task
The required task is to command the drone to fly a 10m box at a 3m altitude. This box will flown in two ways: manual control and autonomous control.

Manual control of the drone is done using the instructions found with the simulator.

<<<<<<< HEAD
Autonomously controlling will be done using a event-driven state machine. First, you will need to fill in the appropriate state commands which are run on the intiation of each state. Next you'll write the state transition methods. In these methods, you will check need to check an appropriate transition criterion to transition to the next state.
=======
Autonomously controlling will be done using a event-driven state machine. First, you will need to fill in the appropriate callbacks. The callback will check a transition criteria dependent on the current state. If the transition criteria is met, it will transition to the next state and pass along any required commands tot he drone.
>>>>>>> 21f06787

Telemetry data from the drone is logged for review after the flight. You will use the logs to plot the trajectory of the drone and analyze the performance of the task. For more information check out the Flight Log section below...

## Getting Started

You'll need Python 3. Anaconda now comes standard with Python 3 and several pre-installed packages. In addition to the standard Anaconda packages, this project will also required:

* pymavlink (Python implementation of Mavlink commands)

* utm (For conversion between Local and Global coordinate frames)

* lxml

* future

The instructions below walk through the instructions for getting a Python environment set up with the appropriate dependencies.


Make sure you have [Anaconda](https://www.anaconda.com/download/) installed, this is required to create the project environment.

Creating the environment:

```sh
conda env create -f environment.yml
```

If the environment was installed succesfully you should output similar to the following:

```sh
Installing collected packages: future, lxml, pymavlink, utm
Successfully installed future-0.16.0 lxml-4.0.0 pymavlink-2.2.4 utm-0.4.2
#
# To activate this environment, use:
# > source activate flyingcarnd-p0
#
# To deactivate an active environment, use:
# > source deactivate
#
```

You can view the environments you have installed with:

```sh
$ conda env list

# Sample output
# conda environments:
#
flyingcarnd-p0           /usr/local/anaconda3/envs/flyingcarnd-p0
root                  *  /usr/local/anaconda3
```

In order to use the environment you must activate it. Activating the environment:

```sh
source activate flyingcarnd-p0
```

Deactivating the environment:

```sh
source deactivate
```

Once you've installed the environment you can cleanup unused packages and tarballs:

```sh
conda clean -tpy
```

Removing the environment:

```sh
conda env remove -n flyingcarnd-p0
```

## Drone Simulator

The next step is to download the simulator build that's appropriate for your operating system. Here are the links for [Linux](https://github.com/udacity/FlyingCarND-Sim "Linux"), [Mac](https://github.com/udacity/FlyingCarND-Sim "Mac"), or [Windows](https://github.com/udacity/FlyingCarND-Sim "Windows").

You can manually fly the drone using the instructions provided in the simulator's readme.

## Drone API

A wrapper Drone superclass was written to handle all the communication between Python and the drone simulator. The Drone class contains commands to be passed to the simulator and allows students to register callbacks/listeners on messages coming from the simulator. The goal of this project is to design a subclass from the Drone class implementing a state machine to autonomously fly a box. A subclass is started for you in backyard_flyer.py

### Incoming Message Types

The following incoming message types are implemented for the Backyard Flyer Project:

* state_msg: Information about whether the vehicle is armed and in guided mode
* global_position_msg: latitude, longitude, altitude
* local_position_msg: local north, local east, local down
* local_velocity_msg: local north velocity, local east velocity, local vertical velocity (positive up)

All message types also contain the time. More information about what the properties of each message can be found in message_types.py. The data for these messages are retrieved using callbacks.

### Registering Callbacks

The incoming message data is receiving using callbacks. These methods are only callback when a message of their respective type is received. There are two ways to register a callback:

1. Using the @msg_callback(msg_type) decorator (preferred):

Callbacks registered using decorators need to be defined (and decorated) within the 'callback' method. The callbacks method is called on initialization to register all the defined callbacks

~~~
def callbacks(self):
	""" Define your callbacks within here"""
	super().callbacks()
	
    @self.msg_callback(message_types.MSG_GLOBAL_POSITION)
	def global_position_listener(name, global_position):
		# do whatever with the global position, which will be of type GlobalPosition
~~~



2. Registering the callback for the respective message: 

~~~
self.add_message_listener(message_types.MSG_GLOBAL_POSITION, self.global_position_listener)

def global_position_listener(self,name,global_position):
	# do whatever with the global position, which will be of type GlobalPosition
~~~

A callback for all message types can be registered uisng, '*':

~~~
@self.msg_callback('*')
def all_msg_listener(name, msg):
	# this is a listener for all message types, so break out the msg as defined by the name
~~~

or

~~~
self.add_message_listener('*',self.all_msg_listener)
def all_msg_listener(self,name, msg):
	# this is a listener for all message types, so break out the msg as defined by the name
~~~
        

### Vehicle Attributes

Besides being passed to appropriate callbacks, the message data is also saved into the following attributes of the Drone class:

<<<<<<< HEAD
The state machine methods are seperated into two different types: state commands and state transitions. The state commands are meant to be run only when transitioning to their respective state. The state transitions are checked while the drone is in the respective state every time a new Mavlink message is received.
        

### State Methods
The state commands required to be filled in are:

~~~

	#Initiate the ARMING state, put the vehicle in guided mode and arm
    def arm(self):
        # TODO: fill out this method
        return
    
    #Initiate the TAKEOFF state, command the vehicle the target altitude (m)
    def takeoff(self,altitude=3.0):
        # TODO: fill out this method
        return
    
    #Initiate the WAYPOINT state, command the vehicle to the position specified as Lat, Long, Alt
    def waypoint(self,target):
        # TODO: fill out this method
        return
    
    #Initiate the LANDING state, command the vehicle to specified altitude (m)
    def land(self, altitude=0.0):
        # TODO: fill out this method

        return
    
    #Initiate the DIARMING state, command the vehicle to disarm
    def disarm(self):
        # TODO: fill out this method
        return    
=======
* global_position: latitude (deg), longitude (deg), altitude (m)
* local_position: north (m), east (m), down (m)
* local_velocity: north velocity (m/s), east velocity (m/s), vertical velocity (m/s, positive down)
* armed: True/False
* guided: True/False

Vehicle attribute can be used if information is required from multiple messages. For example:

~~~
@self.msg_callback(message_types.MSG_GLOBAL_POSITION)
	def global_position_listener(name, global_position):
		if msg.global_position[2] < 0.05: #Checks the global altitude
        	if self.local_velocity[2] < 0.05 #Checks the latest drone velocity, since it isn't part of the message
>>>>>>> 21f06787
~~~


### Outgoing Commands

The following commands are implemented for the Backyard Flyer Project:

* connect(): Starts receiving messages from the drone. Blocks the code until the first message is received
* start(): Start receiving messages from the drone. If the connection is not threaded, this will block the code.
* arm(): Arms the motors of the quad, the rotors will spin slowly. The drone cannot takeoff until armed first
* disarm(): Disarms the motors of the quad. The quadcopter cannot be disarmed in the air
* take_control(): set the command mode of the quad to guided
* release_control(): set the command mode of the quad to manual
* cmd_position(north, east, down, heading): command the vehicle to travel to the local position (north, east, down). Also commands the quad to maintain a specified heading
* takeoff(target_altitude): takeoff from the current location to the specified global altitude
* land(): land in the current position
* stop(): terminate the connection with the drone and close the telemetry log

These can be called directly from other methods within the drone class:

~~~
self.arm() #seconds an arm command to the drone
~~~

<<<<<<< HEAD
The method sends a the command 'MAV_CMD_NAV_GUIDED_ENABLE'. The first parameter is set to '0', commanding the drone to disable 'GUIDED' mode. It also set the state to MANUAL, so the appropriate transition method is checked.

#### State Transitions
The next step is to fill in the appropriate transition method. These method are called every time a new Mavlink message is received from the drone while in its respective state. You will need to fill in the following function:
=======

### Manual Flight
>>>>>>> 21f06787

To log data while flying manually, run the drone.py script as shown below:

<<<<<<< HEAD
	#Save the current position as the home position and transition to the next state when the vehicle is armed and in guided mode
    def arming_transition(self):
        # TODO: fill out this method
        return
        
    
    #Transition to the next state when the target altitude is reach
    def takeoff_transition(self):
        # TODO; fill out this method
        return
    
        
    # Transition to the next state when the target waypoint is reached (within 1m)
    def waypoint_transition(self):
        # TODO; fill out this method
        return                
       

    # Transition to the next state when the drone is on the ground
    def landing_transition(self):
        # TODO; fill out this method
        return
    
    # Transition to the next state when the drone is disarmed
    def disarming_transition(self):
        # TODO; fill out this method
        return
=======
~~~
python drone.py
>>>>>>> 21f06787
~~~
An example of the 'disarming' transition method would be:
~~~

<<<<<<< HEAD
	# Transition to the next state when the drone is disarmed
    def disarming_transition(self):
        if ~self.armed:
            self.manual(0)
        return
~~~
This function checks to see if the drone is armed. When it detects that the drone is no longer armed, it transitions to the MANUAL state.

#### Mavlink Callbacks

For convenience the Mavlink messages are parsed in two callbacks, 'heartbeat callback' and 'global_position_callback' into different variables of the drone class. The following class variables hold the latest drone information receive from Mavlink:

=======
Run this script after starting the simulator. It connects to the simulator using the Drone class and runs until tcp connection is broken. The connection will timeout if it doesn't receive a heartbeat message once every 10 seconds. The GPS data is automatically logged.
>>>>>>> 21f06787

To stop logging data, stop the simulator first and the script will automatically terminate after approximately 10 seconds.

<<<<<<< HEAD

### Running the State Machine
After filling in the state command and transition methods, you will run the mission:
=======
Alternatively, the drone can be manually started/stopped from a python/ipython shell:

~~~
from drone import Drone
drone = Drone()
drone.start(threaded=True)
~~~

If threaded is set to False, the code will blocked and the drone logging can only be stopped by terminating the simulation. If the connection is threaded, the drone can be commanded using the commands described abovethe connection can be stopped (and the log properly closed) using:

~~~
drone.stop()
~~~

### Message Logging

The telemetry data is automatically logged in "Logs\TLog.txt". Each row contains a comma seperated representation of each message. The first row is the incoming message type. The second row is the time. The rest of the rows contains all the message properties. The types of messages relevant to this project are:

* state_msg: time (ms), armed (bool), guided (bool)
* global_position_msg: time (ms), longitude (deg), latitude (deg), altitude (m)
* global_home_msg: time (ms), longitude (deg), latitude (deg), altitude (m)
* local_position_msg: time (ms), north (m), east (m), down (m)
* local_velocity_msg: time (ms), north (m), east (m), down (m) 


#### Reading Telemetry Logs

Logs can be read using:
>>>>>>> 21f06787

~~~
t_log = Drone.read_telemetry_data(filename)
~~~

The data is stored as a dictionary of message types. For each message type, there is a list of numpy arrays. For example, to access the longitude and latitude from a global_position_msg:

~~~
#Time is always the first entry in the list
time = t_log['global_position_msg'[1][:]
longitude = t_log['global_position_msg'][1][:]
latitude = t_log['global_position_msg'][2][:]
~~~

The data between different messages will not be time synced since it is recorded on


## Autonomous Control State Machine

After getting familiar with how the drone flies, you will fill in the missing pieces of a state machine to fly the drone autonomously. The state machine is run continuously until either the mission is ended or the Mavlink connection is lost.

<<<<<<< HEAD
### MAV_CMDs
=======
The six states predefined for the state machine:
* MANUAL: the vehicle is being controlled by the user
* ARMING: the vehicle is in guided mode and being armed
* TAKEOFF: the vehicle is taking off from the ground
* WAYPOINT: the vehicle is flying to a specified target position
* LANDING: the vehicle is landing on the ground
* DISARMING: the vehicle is disarming

While the drone is in each state, you will need to check transition criteria with a registered callback. If the transition criteria is met, you will set the next state and pass along any commands to the drone. For example:

~~~
@self.on_message(mt.MSG_STATE)
def state_callback(msg_name,msg):
	if self.state == States.DISARMING:
    	if ~msg.armed:
        	self.release_control()
        	self.in_mission = False
        	self.state = States.MANUAL
~~~
This is a callback on the state message. It only checks anything if it's in the DISARMING state. If it detects that the vehicle is successfully disarmed, it sets the mode back to manual and terminates the mission.       
>>>>>>> 21f06787




### Running the State Machine
After filling in the appropriate callbacks, you will run the mission:

~~~
python backyard_flyer.py
~~~

Similar to the manual flight, the GPS data is automatically logged to the specified log file.



### Reference Frames

Two different reference frames are used. Global positions are defined [longitude, latitude, altitude (pos up)]. Local reference frames are defined [North, East, Down (pos down)] and is relative to a nearby global home provided. Both reference frames are defined in a proper right-handed reference frame . The global reference frame is what is provided by the Drone's GPS, but degrees are difficult to work with on a small scale. Conversion to a local frame allows for easy calculation of m level distances. Two convenience function are provided to convert between the two frames. These functions are wrappers on utm library functions.

~~~
#Convert a local position (north,east,down) relative to the home position to a global position (lon,lat,up)
def local_to_global(local_position, global_home):

#Convert a global position (lon,lat,up) to a local position (north,east,down) relative to the home position
def global_to_local(global_position, global_home):
~~~



## Submission Requirements

* Filled in backyard_flyer.py

* An x-y (East-North or Long-Lat) plot of the vehicle trajectory while manually flying the box

* An x-y (East-North or Long-Lat) plot of the vehicle trajectory from autonomously flying the box

* A short write-up (.md or .pdf)

## Project Walkthrough

TODO: Film a YouTube step through of the project

## Modifications for PX4

TODO: This would be nice to have, but isn't a top priority
<|MERGE_RESOLUTION|>--- conflicted
+++ resolved
@@ -8,11 +8,7 @@
 
 Manual control of the drone is done using the instructions found with the simulator.
 
-<<<<<<< HEAD
-Autonomously controlling will be done using a event-driven state machine. First, you will need to fill in the appropriate state commands which are run on the intiation of each state. Next you'll write the state transition methods. In these methods, you will check need to check an appropriate transition criterion to transition to the next state.
-=======
 Autonomously controlling will be done using a event-driven state machine. First, you will need to fill in the appropriate callbacks. The callback will check a transition criteria dependent on the current state. If the transition criteria is met, it will transition to the next state and pass along any required commands tot he drone.
->>>>>>> 21f06787
 
 Telemetry data from the drone is logged for review after the flight. You will use the logs to plot the trajectory of the drone and analyze the performance of the task. For more information check out the Flight Log section below...
 
@@ -160,41 +156,6 @@
 
 Besides being passed to appropriate callbacks, the message data is also saved into the following attributes of the Drone class:
 
-<<<<<<< HEAD
-The state machine methods are seperated into two different types: state commands and state transitions. The state commands are meant to be run only when transitioning to their respective state. The state transitions are checked while the drone is in the respective state every time a new Mavlink message is received.
-        
-
-### State Methods
-The state commands required to be filled in are:
-
-~~~
-
-	#Initiate the ARMING state, put the vehicle in guided mode and arm
-    def arm(self):
-        # TODO: fill out this method
-        return
-    
-    #Initiate the TAKEOFF state, command the vehicle the target altitude (m)
-    def takeoff(self,altitude=3.0):
-        # TODO: fill out this method
-        return
-    
-    #Initiate the WAYPOINT state, command the vehicle to the position specified as Lat, Long, Alt
-    def waypoint(self,target):
-        # TODO: fill out this method
-        return
-    
-    #Initiate the LANDING state, command the vehicle to specified altitude (m)
-    def land(self, altitude=0.0):
-        # TODO: fill out this method
-
-        return
-    
-    #Initiate the DIARMING state, command the vehicle to disarm
-    def disarm(self):
-        # TODO: fill out this method
-        return    
-=======
 * global_position: latitude (deg), longitude (deg), altitude (m)
 * local_position: north (m), east (m), down (m)
 * local_velocity: north velocity (m/s), east velocity (m/s), vertical velocity (m/s, positive down)
@@ -208,7 +169,6 @@
 	def global_position_listener(name, global_position):
 		if msg.global_position[2] < 0.05: #Checks the global altitude
         	if self.local_velocity[2] < 0.05 #Checks the latest drone velocity, since it isn't part of the message
->>>>>>> 21f06787
 ~~~
 
 
@@ -233,78 +193,19 @@
 self.arm() #seconds an arm command to the drone
 ~~~
 
-<<<<<<< HEAD
-The method sends a the command 'MAV_CMD_NAV_GUIDED_ENABLE'. The first parameter is set to '0', commanding the drone to disable 'GUIDED' mode. It also set the state to MANUAL, so the appropriate transition method is checked.
-
-#### State Transitions
-The next step is to fill in the appropriate transition method. These method are called every time a new Mavlink message is received from the drone while in its respective state. You will need to fill in the following function:
-=======
 
 ### Manual Flight
->>>>>>> 21f06787
 
 To log data while flying manually, run the drone.py script as shown below:
 
-<<<<<<< HEAD
-	#Save the current position as the home position and transition to the next state when the vehicle is armed and in guided mode
-    def arming_transition(self):
-        # TODO: fill out this method
-        return
-        
-    
-    #Transition to the next state when the target altitude is reach
-    def takeoff_transition(self):
-        # TODO; fill out this method
-        return
-    
-        
-    # Transition to the next state when the target waypoint is reached (within 1m)
-    def waypoint_transition(self):
-        # TODO; fill out this method
-        return                
-       
-
-    # Transition to the next state when the drone is on the ground
-    def landing_transition(self):
-        # TODO; fill out this method
-        return
-    
-    # Transition to the next state when the drone is disarmed
-    def disarming_transition(self):
-        # TODO; fill out this method
-        return
-=======
 ~~~
 python drone.py
->>>>>>> 21f06787
-~~~
-An example of the 'disarming' transition method would be:
-~~~
-
-<<<<<<< HEAD
-	# Transition to the next state when the drone is disarmed
-    def disarming_transition(self):
-        if ~self.armed:
-            self.manual(0)
-        return
-~~~
-This function checks to see if the drone is armed. When it detects that the drone is no longer armed, it transitions to the MANUAL state.
-
-#### Mavlink Callbacks
-
-For convenience the Mavlink messages are parsed in two callbacks, 'heartbeat callback' and 'global_position_callback' into different variables of the drone class. The following class variables hold the latest drone information receive from Mavlink:
-
-=======
+~~~
+
 Run this script after starting the simulator. It connects to the simulator using the Drone class and runs until tcp connection is broken. The connection will timeout if it doesn't receive a heartbeat message once every 10 seconds. The GPS data is automatically logged.
->>>>>>> 21f06787
 
 To stop logging data, stop the simulator first and the script will automatically terminate after approximately 10 seconds.
 
-<<<<<<< HEAD
-
-### Running the State Machine
-After filling in the state command and transition methods, you will run the mission:
-=======
 Alternatively, the drone can be manually started/stopped from a python/ipython shell:
 
 ~~~
@@ -333,7 +234,6 @@
 #### Reading Telemetry Logs
 
 Logs can be read using:
->>>>>>> 21f06787
 
 ~~~
 t_log = Drone.read_telemetry_data(filename)
@@ -355,9 +255,6 @@
 
 After getting familiar with how the drone flies, you will fill in the missing pieces of a state machine to fly the drone autonomously. The state machine is run continuously until either the mission is ended or the Mavlink connection is lost.
 
-<<<<<<< HEAD
-### MAV_CMDs
-=======
 The six states predefined for the state machine:
 * MANUAL: the vehicle is being controlled by the user
 * ARMING: the vehicle is in guided mode and being armed
@@ -378,7 +275,6 @@
         	self.state = States.MANUAL
 ~~~
 This is a callback on the state message. It only checks anything if it's in the DISARMING state. If it detects that the vehicle is successfully disarmed, it sets the mode back to manual and terminates the mission.       
->>>>>>> 21f06787
 
 
 
@@ -425,3 +321,4 @@
 ## Modifications for PX4
 
 TODO: This would be nice to have, but isn't a top priority
+
